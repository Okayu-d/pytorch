--- conflicted
+++ resolved
@@ -153,17 +153,12 @@
         *agent, dst, std::move(*scriptRemoteCall).toMessage(), false);
 
     ctx.addPendingUser(userRRef->forkId(), userRRef);
-<<<<<<< HEAD
-    fm->addCallback(callback::confirmPendingUser);
-    return PyRRef(userRRef, fm);
-=======
     fm->addCallback([forkId{userRRef->forkId()}](
                         const rpc::Message& message,
                         const c10::optional<utils::FutureError>& futErr) {
       callback::confirmPendingUser(message, futErr, forkId);
     });
-    return PyRRef(userRRef);
->>>>>>> 39688401
+    return PyRRef(userRRef, fm);
   } else {
     auto ownerRRef = ctx.createOwnerRRef(returnType);
     // prevent this owner RRef being deleted due to other forks
@@ -212,18 +207,13 @@
         userRRef->rrefId().toIValue(),
         userRRef->forkId().toIValue());
 
-<<<<<<< HEAD
-    fm->addCallback(callback::confirmPendingUser);
-    return PyRRef(userRRef, fm);
-=======
     ctx.addPendingUser(userRRef->forkId(), userRRef);
     fm->addCallback([forkId{userRRef->forkId()}](
                         const rpc::Message& message,
                         const c10::optional<utils::FutureError>& futErr) {
       callback::confirmPendingUser(message, futErr, forkId);
     });
-    return PyRRef(userRRef);
->>>>>>> 39688401
+    return PyRRef(userRRef, fm);
   } else {
     auto ownerRRef = ctx.createOwnerRRef(PyObjectType::get());
     // prevent this owner RRef being deleted due to other forks
