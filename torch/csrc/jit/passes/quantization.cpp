--- conflicted
+++ resolved
@@ -576,14 +576,11 @@
       script::Module& module,
       Value* child_instance);
   void collectObserverNodesAndValueToQuantize(script::Module& module, Value*);
-<<<<<<< HEAD
-  void removeObservers(script::Module& module);
-  bool registerQParams(script::Module& module, Value* v);
-  void quantizeTensors(script::Module& module, Value* self);
-=======
   void removeObservers(script::Module& module, Graph* g);
+  bool registerQParams(script::Module& module,
+                       const std::tuple<IValue, IValue>& qparams_and_scalar_type,
+                       const std::string& prefix);
   void quantizeTensors(script::Module& module, Graph* g, Value* self);
->>>>>>> 5008981e
 
  private:
   // TODO: we don't need to call this for each graph
@@ -644,17 +641,10 @@
   }
 }
 
-<<<<<<< HEAD
-bool InsertQuantDeQuantHelper::registerQParams(script::Module& module, Value* v) {
-=======
-void InsertQuantDeQuantHelper::quantizeTensors(script::Module& module, Graph* g, Value* self) {
-  if (!values_to_quantize_.count(g)) {
-    return;
-  }
-  for (auto& v : values_to_quantize_.at(g)) {
-    TORCH_INTERNAL_ASSERT(values_to_qparams_.at(g).count(v));
->>>>>>> 5008981e
-    auto qparams_and_scalar_type = values_to_qparams_.at(module._ivalue()).at(v);
+bool InsertQuantDeQuantHelper::registerQParams(
+    script::Module& module,
+    const std::tuple<IValue, IValue>& qparams_and_scalar_type,
+    const std::string& prefix) {
     auto qparams = std::get<0>(qparams_and_scalar_type);
     auto scalar_type = std::get<1>(qparams_and_scalar_type);
     // Register attributes for quantization parameters
@@ -663,7 +653,6 @@
     at::Tensor zero_point = tp->elements()[1].toTensor().to(at::kInt);
     // TODO: get this info from qscheme
     bool is_per_channel = scale.numel() > 1;
-    std::string prefix = v->debugName();
     if (is_per_channel) {
       module.register_attribute(prefix + "_scale", TensorType::get(), scale);
       module.register_attribute(prefix + "_zero_point", TensorType::get(), zero_point);
@@ -676,12 +665,13 @@
     return is_per_channel;
 }
 
-void InsertQuantDeQuantHelper::quantizeTensors(script::Module& module, Value* self) {
-  if (!values_to_quantize_.count(module._ivalue())) {
+void InsertQuantDeQuantHelper::quantizeTensors(script::Module& module, Graph* g, Value* self) {
+  if (!values_to_quantize_.count(g)) {
     return;
   }
-  for (auto& v : values_to_quantize_.at(module._ivalue())) {
-    auto is_per_channel = registerQParams(module, v);
+  for (auto& v : values_to_quantize_.at(g)) {
+    auto qparams_and_scalar_type = values_to_qparams_.at(g).at(v);
+    auto is_per_channel = registerQParams(module, qparams_and_scalar_type, v->debugName());
     insertQuantDeQuantCall(self, v, is_per_channel);
   }
   // no need to clear the vector or map
