--- conflicted
+++ resolved
@@ -1024,13 +1024,8 @@
       if (n->kind() == prim::CallMethod) {
         auto m = getInvokedModule(module, n, self);
         std::unordered_set<Value*> callee_observed_inputs;
-<<<<<<< HEAD
-        for (auto i = 0; i < n->inputs().size(); ++i) {
+        for (auto i = 0U; i < n->inputs().size(); ++i) {
           if (isObserved(n->input(i), block_observed_values)) {
-=======
-        for (auto i = 0U; i < n->inputs().size(); ++i) {
-          if (block_observed_values.count(n->input(i))) {
->>>>>>> 941ae703
             callee_observed_inputs.insert(caller_to_callee_[n->inputs()[i]]);
           }
         }
@@ -1042,28 +1037,16 @@
         for (auto idx : callee_observed_outputs) {
           block_observed_values.insert(n->outputs()[idx]);
         }
-<<<<<<< HEAD
-        for (auto i = 0; i < n->inputs().size(); ++i) {
+        for (auto i = 0U; i < n->inputs().size(); ++i) {
           if (input_observers[i] && !graph_inputs_outputs.count(n->input(i)) &&
               !isObserved(n->input(i), block_observed_values)) {
-=======
-        for (auto i = 0U; i < n->inputs().size(); ++i) {
-          if (input_observers[i] && !graph_inputs_outputs.count(n->input(i))
-              && !block_observed_values.count(n->input(i))) {
->>>>>>> 941ae703
             values_to_observe[n->inputs()[i]] = *input_observers[i];
             block_observed_values.insert(n->input(i));
           }
         }
-<<<<<<< HEAD
-        for (auto i = 0; i < n->outputs().size(); ++i) {
+        for (auto i = 0U; i < n->outputs().size(); ++i) {
           if (output_observers[i] && !graph_inputs_outputs.count(n->output(i)) &&
               !isObserved(n->output(i), block_observed_values)) {
-=======
-        for (auto i = 0U; i < n->outputs().size(); ++i) {
-          if (output_observers[i] && !graph_inputs_outputs.count(n->output(i))
-              && !block_observed_values.count(n->output(i))) {
->>>>>>> 941ae703
             values_to_observe[n->outputs()[i]] = *output_observers[i];
             block_observed_values.insert(n->output(i));
           }
@@ -1086,13 +1069,8 @@
     }
   }
   std::vector<size_t> output_idxs;
-<<<<<<< HEAD
-  for (auto i = 0; i < block->outputs().size(); ++i) {
+  for (auto i = 0U; i < block->outputs().size(); ++i) {
     if (isObserved(block->outputs()[i], block_observed_values)) {
-=======
-  for (auto i = 0U; i < block->outputs().size(); ++i) {
-    if (block_observed_values.count(block->outputs()[i])) {
->>>>>>> 941ae703
       output_idxs.push_back(i);
     }
   }
