#include <ATen/ATen.h>
#include <ATen/core/Dict.h>
#ifdef USE_RPC
#include <torch/csrc/distributed/rpc/rref_context.h>
#endif
#include <torch/csrc/jit/api/function_impl.h>
#include <torch/csrc/jit/mobile/type_parser.h>
#include <torch/csrc/jit/serialization/pickler.h>
#include <torch/csrc/jit/serialization/unpickler.h>
#include <string>

namespace torch {
namespace jit {

using ::c10::IValue;

static void restoreAccurateTypeTagsIfPossible(const IValue& root) {
  if (root.isObject()) {
    restoreAccurateTypeTags(root, root.type());
  }
}

// Pickled objects are stored in a form compatible with Python pickling.
// In torchscript List[T]/Dict[K, V] are statically typed and contain
// dynamic type tags allow T, K, and V to be recovered. But this info
// is not stored in the Python pickling information. However, we
// can recover this information from the static type of the top-level
// object being unpickled, because we have a record of the type of the
// objects it contains as attributes.
// `IfPossible` - we can only do this recovery when we have an object as
// the top-level unpickled thing (which is guaranteed for Modules, but
// not for torch.load/torch.save). Otherwise we do not know the types
// of the contained objects and cannot restore the tags.
void restoreAccurateTypeTags(const IValue& root, const TypePtr& type_tag) {
  struct Work {
    TypePtr static_type;
    IValue value;
  };
  std::vector<Work> to_process = {{type_tag, root}};
  std::unordered_set<const void*> scanned;
  while (!to_process.empty()) {
    Work w = std::move(to_process.back());
    to_process.pop_back();
    // ensure we only scan each pointer value once, otherwise this
    // can become exponential (and if we allow recursive data in the future,
    // it would not terminiate).
    if (w.value.isPtrType()) {
      const void* key = w.value.internalToPointer();
      auto it = scanned.find(key);
      if (it != scanned.end()) {
        continue;
      }
      scanned.emplace_hint(it, key);
    }
    switch (w.static_type->kind()) {
      case TensorType::Kind:
      case StorageType::Kind:
      case NumberType::Kind:
      case FloatType::Kind:
      case IntType::Kind:
      case NoneType::Kind:
      case GeneratorType::Kind:
      case QuantizerType::Kind:
      case BoolType::Kind:
      case VarType::Kind:
      case CapsuleType::Kind:
      case PyObjectType::Kind:
      case StringType::Kind:
      case FunctionType::Kind:
      case DeviceObjType::Kind:
      case StreamObjType::Kind:
      case QSchemeType::Kind:
      case LayoutType::Kind:
      case ScalarTypeType::Kind:
      case RRefType::Kind:
      case AnyType::Kind:
      case AnyListType::Kind:
      case AnyTupleType::Kind:
      case AnyClassType::Kind:
      case AnyEnumType::Kind:
        // no op, there is nothing to tag
        break;
<<<<<<< HEAD
      // TODO(@anjali411): Implement serialization/deserialization for complex numbers
=======
      // TODO(@anjali411): Implement serialization/deserialization for complex
      // numbers
>>>>>>> 233e4ebd
      case ComplexDoubleType::Kind:
      case EnumType::Kind:
        // TODO(gmagogsfm): Implement serialization/deserialization of Enum.
        AT_ASSERT(false);
      case TupleType::Kind: {
        auto t = w.value.toTuple();
        auto ttype = w.static_type->expect<TupleType>();
        for (size_t i = 0; i < ttype->containedTypes().size(); ++i) {
          Work elem = {ttype->containedTypes().at(i), t->elements().at(i)};
          to_process.emplace_back(std::move(elem));
        }
      } break;
      case FutureType::Kind: {
        auto f = w.value.toFuture();
        auto t = w.static_type->expect<FutureType>();
        if (f->completed()) {
          Work elem = {t->getElementType(), f->value()};
          to_process.emplace_back(std::move(elem));
        }
      } break;
      case OptionalType::Kind: {
        if (!w.value.isNone()) {
          auto t = w.static_type->expect<OptionalType>();
          Work elem = {t->getElementType(), w.value};
          to_process.emplace_back(std::move(elem));
        }
      } break;
      case ListType::Kind: {
        // specialized lists do not need their type refined, so we can exit
        // early here
        if (!w.value.isList()) {
          break;
        }
        auto elem_type = w.static_type->cast<ListType>()->getElementType();
        auto lst = w.value.toList();
        lst.unsafeSetElementType(elem_type);
        for (const IValue item : lst) {
          Work elem = {elem_type, item};
          to_process.emplace_back(std::move(elem));
        }
      } break;
      case DictType::Kind: {
        auto dt = w.static_type->cast<DictType>();
        auto d = w.value.toGenericDict();
        d.unsafeSetKeyType(dt->getKeyType());
        d.unsafeSetValueType(dt->getValueType());
        for (const auto& item : d) {
          Work kelem = {dt->getKeyType(), item.key()};
          Work velem = {dt->getValueType(), item.value()};
          to_process.emplace_back(std::move(kelem));
          to_process.emplace_back(std::move(velem));
        }
      } break;
      // in both cases the dynamic type is a class, and we are going to tag with
      // the dynamic type
      case InterfaceType::Kind:
      case ClassType::Kind: {
        auto obj = w.value.toObject();
        auto typ = obj->type(); // note: intentionally using the dynamic type,
                                // the static type is potentially less accurate
        for (size_t i = 0; i < typ->numAttributes(); ++i) {
          Work elem = {typ->getAttribute(i), obj->getSlot(i)};
          to_process.emplace_back(std::move(elem));
        }
      };
    }
  }
}

void restoreContainerTypeTags(IValue& ivalue, const TypePtr& type) {
  if (auto dict_type = type->cast<DictType>()) {
    auto dict = ivalue.toGenericDict();
    dict.unsafeSetKeyType(dict_type->getKeyType());
    dict.unsafeSetValueType(dict_type->getValueType());
  } else if (auto list_type = type->cast<ListType>()) {
    ivalue.toList().unsafeSetElementType(list_type->getElementType());
  } else {
    AT_ERROR("Unknown type for tag restoration: " + type->annotation_str());
  }
}

IValue Unpickler::parse_ivalue() {
  run();
  TORCH_CHECK(
      stack_.size() == 1,
      "Unpickler expected 1 element on the stack, but found ",
      stack_.size());
  if (version_ <= 2) {
    // See [type tag serialization]
    restoreAccurateTypeTagsIfPossible(stack_[0]);
  }
  return stack_[0];
}

double Unpickler::readFloat() {
  AT_ASSERT(sizeof(double) == 8);
  double big_endian = read<double>();
  double little_endian;

  // Pickle floats are big endian, so reverse the bytes
  auto big_endian_ptr = reinterpret_cast<const char*>(&big_endian);
  std::reverse_copy(
      big_endian_ptr,
      big_endian_ptr + sizeof(big_endian),
      reinterpret_cast<char*>(&little_endian));

  return little_endian;
}

void Unpickler::run() {
  // Expect a PROTO opcode and protocol number at the start of blob
  auto opcode = readOpCode();
  TORCH_CHECK(
      opcode == PickleOpCode::PROTO,
      "Expected PROTO opcode at the start"
      " of pickle archive, found ",
      int(static_cast<uint8_t>(opcode)));
  uint8_t protocol = read<uint8_t>();
  TORCH_CHECK(
      protocol == 2,
      "Only Pickle protocol 2 is supported, found protocol = ",
      protocol);

  while (true) {
    PickleOpCode opcode = readInstruction();
    if (opcode == PickleOpCode::STOP) {
      return;
    }
  }
}
void Unpickler::setInput(size_t memo_id) {
  AT_ASSERT(!stack_.empty());
  if (memo_id >= memo_table_.size()) {
    memo_table_.insert(
        memo_table_.end(), memo_id - memo_table_.size(), IValue());
    memo_table_.push_back(stack_.back());
  } else {
    memo_table_[memo_id] = stack_.back();
  }
}

// emplace_back on bool vectors does not exist on some systems
// avoid it by calling push_back for bool
template <typename T>
inline void append(std::vector<T>& a, T&& e) {
  a.emplace_back(std::forward<T>(e));
}
template <>
inline void append<bool>(std::vector<bool>& a, bool&& e) {
  a.push_back(e);
}

static std::vector<int64_t> tupleToIntList(const IValue& v) {
  return fmap(v.toTuple()->elements(), [](const IValue& v) -> int64_t {
    return v.toInt();
  });
}

// note we cannot use toIntList, toDoubleList because during unpickling the
// lists are not yet tagged
template <typename T>
static std::vector<T> convertList(const IValue& v) {
  return fmap(v.toListRef(), [](const IValue& elem) { return elem.to<T>(); });
}

PickleOpCode Unpickler::readInstruction() {
  auto opcode = readOpCode();
  switch (opcode) {
    case PickleOpCode::EMPTY_LIST: {
      stack_.emplace_back(c10::impl::GenericList(AnyType::get()));
    } break;
    case PickleOpCode::EMPTY_TUPLE: {
      if (empty_tuple_.isNone()) {
        // we only need one object, since tuples are not mutable.
        empty_tuple_ = c10::ivalue::Tuple::create({});
      }
      stack_.emplace_back(empty_tuple_);
    } break;
    case PickleOpCode::BINPUT: {
      size_t memo_id = read<uint8_t>();
      setInput(memo_id);
    } break;
    case PickleOpCode::LONG_BINPUT: {
      TORCH_CHECK(
          std::numeric_limits<size_t>::max() >=
              std::numeric_limits<uint32_t>::max(),
          "Found a LONG_BINPUT opcode, but size_t on this system is "
          "not big enough to decode it");
      size_t memo_id = read<uint32_t>();
      setInput(memo_id);
    } break;
    case PickleOpCode::MARK: {
      // Mark location of the container ivalue in the stack
      marks_.push_back(stack_.size());
    } break;
    case PickleOpCode::NEWTRUE: {
      stack_.emplace_back(true);
    } break;
    case PickleOpCode::NEWFALSE: {
      stack_.emplace_back(false);
    } break;
    case PickleOpCode::NONE: {
      stack_.emplace_back(IValue());
    } break;
    case PickleOpCode::BININT1: {
      uint8_t value = read<uint8_t>();
      stack_.emplace_back(int64_t(value));
    } break;
    case PickleOpCode::BININT2: {
      uint16_t value = read<uint16_t>();
      stack_.emplace_back(int64_t(value));
    } break;
    case PickleOpCode::BININT: {
      int32_t value = read<int32_t>();
      stack_.emplace_back(int64_t(value));
    } break;
    case PickleOpCode::LONG1: {
      // Only read LONG1s with 8 as the length
      uint8_t length = read<uint8_t>();
      TORCH_CHECK(length == 8, "Expected length to be 8, got ", int(length));
      stack_.emplace_back(int64_t(read<int64_t>()));
    } break;
    case PickleOpCode::BINUNICODE: {
      uint32_t length = read<uint32_t>();
      stack_.emplace_back(readBytes(length));
    } break;
    case PickleOpCode::BINFLOAT:
      stack_.emplace_back(readFloat());
      break;
    case PickleOpCode::TUPLE: {
      size_t start = marks_.back();
      marks_.pop_back();
      auto tuple = c10::ivalue::Tuple::create({});
      tuple->elements().reserve(stack_.size() - start);
      auto start_it = stack_.begin() + start;
      for (auto it = start_it; it != stack_.end(); ++it) {
        tuple->elements().emplace_back(*it);
      }
      stack_.erase(start_it, stack_.end());
      stack_.emplace_back(tuple);
    } break;
    case PickleOpCode::TUPLE1: {
      auto tuple = c10::ivalue::Tuple::create(pop(stack_, 1));
      stack_.emplace_back(tuple);
    } break;
    case PickleOpCode::TUPLE2: {
      auto tuple = c10::ivalue::Tuple::create(pop(stack_, 2));
      stack_.emplace_back(tuple);
    } break;
    case PickleOpCode::TUPLE3: {
      auto tuple = c10::ivalue::Tuple::create(pop(stack_, 3));
      stack_.emplace_back(tuple);
    } break;
    case PickleOpCode::EMPTY_DICT:
      stack_.emplace_back(
          c10::impl::GenericDict(AnyType::get(), AnyType::get()));
      break;
    case PickleOpCode::APPENDS: {
      size_t start = marks_.back();
      auto list_ivalue = stack_.at(start - 1);
      readList(list_ivalue);
    } break;
    case PickleOpCode::LIST: {
      IValue list_ivalue = c10::impl::GenericList(AnyType::get());
      readList(list_ivalue);
      stack_.push_back(std::move(list_ivalue));
    } break;
    case PickleOpCode::DICT: {
      size_t start = marks_.back();
      marks_.pop_back();
      auto dict = c10::impl::GenericDict(AnyType::get(), AnyType::get());
      for (size_t i = start; i < stack_.size(); i += 2) {
        dict.insert_or_assign(stack_[i], stack_[i + 1]);
      }
      stack_.erase(stack_.begin() + start, stack_.end());
      stack_.emplace_back(std::move(dict));
    } break;
    case PickleOpCode::SETITEMS: {
      size_t start = marks_.back();
      marks_.pop_back();
      auto dict = stack_.at(start - 1).toGenericDict();
      for (size_t i = start; i < stack_.size(); i += 2) {
        dict.insert_or_assign(stack_[i], stack_[i + 1]);
      }
      stack_.erase(stack_.begin() + start, stack_.end());
    } break;
    case PickleOpCode::BINGET: {
      stack_.push_back(memo_table_.at(read<uint8_t>()));
    } break;
    case PickleOpCode::LONG_BINGET: {
      stack_.push_back(memo_table_.at(read<uint32_t>()));
    } break;
    case PickleOpCode::STOP:
      break;
    case PickleOpCode::GLOBAL: {
      // Module name, it's not needed for anything
      auto module_name = readString();
      auto class_name = readString();
      readGlobal(module_name, class_name);
    } break;
    case PickleOpCode::NEWOBJ: {
      // pop empty tuple, the actual action is stored in the globals_stack_
      stack_.pop_back();
    } break;
    // because we have NEWOBJ do nothing, BUILD and REDUCE end up doing
    // the same thing
    case PickleOpCode::BUILD:
    case PickleOpCode::REDUCE: {
      // stack is: <functor_idx> <functor_arg>
      // extract <functor_idx> and remove from the stack:
      std::swap(*(stack_.end() - 2), *(stack_.end() - 1));
      size_t idx = stack_.back().toInt();
      stack_.pop_back();
      // stack is: <functor_arg>
      globals_.at(idx)();
    } break;
    case PickleOpCode::BINPERSID: {
      auto args = pop(stack_).toTuple()->elements();
      AT_ASSERT(
          args.at(0).toStringRef() == "storage",
          "unknown PERSID key ",
          args.at(0).toStringRef());
      at::ScalarType type = args.at(1).toScalarType();
      const std::string& key = args.at(2).toStringRef();
      at::Device device(args.at(3).toStringRef());
      if (device_) {
        device = *device_;
      }
      at::DataPtr storage_ptr = read_record_(key);
      int64_t numel = args.at(4).toInt();
      caffe2::TypeMeta dtype = at::CPU(type).typeMeta();
      at::Storage storage(
          c10::Storage::use_byte_size_t(),
          numel * dtype.itemsize(),
          std::move(storage_ptr),
          /*allocator=*/nullptr,
          /*resizable=*/false); // NB: we didn't set any allocator for the
                                // tensor
      auto options = at::CPU(type).options();

      if (use_storage_device_) {
        options = options.device(storage.device());
        device = storage.device();
      }

      at::Tensor tensor;
      if (options.backend() == c10::Backend::QuantizedCPU) {
        tensor = at::_empty_affine_quantized({}, options, 0, 0)
                     .set_(storage, 0, {}, {});
      } else {
        tensor = at::empty({0}, options).set_(storage);
      }

      if (device.type() == DeviceType::CUDA ||
          device.type() == DeviceType::XPU) {
        tensor = tensor.to(device, tensor.scalar_type());
      } else if (device.type() != DeviceType::CPU) {
        AT_ERROR(
            "supported devices include CPU and CUDA, however got ",
            DeviceTypeName(device.type(), false));
      }
      stack_.emplace_back(std::move(tensor));
    } break;
    default: {
      AT_ERROR(
          "Unknown opcode for unpickling at ",
          reinterpret_cast<void*>(opcode),
          ": ",
          int(static_cast<uint8_t>(opcode)));
    } break;
  }
  return opcode;
}

void Unpickler::readGlobal(
    const std::string& module_name,
    const std::string& class_name) {
  // TODO [unpickler refactor] __main__ isn't used by the pickler anymore, this
  // is only here for bc-compatibility reasons
  if (module_name == "__main__") {
    if (class_name == "TensorID") {
      globals_.emplace_back([this] {
        auto setitem_data = stack_.back();
        stack_.pop_back();
        TORCH_INTERNAL_ASSERT(
            tensor_table_,
            "Pickler tried to write a tensor but had no tensor table to write to");
        stack_.emplace_back(tensor_table_->at(setitem_data.toInt()));
      });
    } else if (class_name == "IntList") {
      globals_.emplace_back([this] {
        stack_.back().toList().unsafeSetElementType(IntType::get());
      });
    } else {
      AT_ERROR("Unknown pickler class id", class_name);
    }
  } else if (module_name == "torch.jit._pickle") {
    if (class_name == "build_tensor_from_id") {
      globals_.emplace_back([this] {
        // Pop reduce arg off the stack
        auto data = stack_.back().toTuple()->elements().at(0);
        stack_.pop_back();
        TORCH_CHECK(
            tensor_table_,
            "Found a tensor table reference but Unpickler"
            " has no tensor table\n");
        stack_.emplace_back(tensor_table_->at(data.toInt()));
      });
    } else if (class_name == "restore_type_tag") {
      globals_.emplace_back([this] {
        auto data = stack_.back().toTuple()->elements();
        auto type_str = data.at(1).toStringRef();
        stack_.pop_back();
        TypePtr type = nullptr;
        auto entry = type_cache_.find(type_str);
        if (entry != type_cache_.end()) {
          type = entry->second;
        } else {
          if (type_resolver_ == nullptr) {
            // If we haven't injected a custom way of retrieving types from
            // names, use a barebones type parser.
            type = c10::parseType(type_str);
          } else {
            type = type_resolver_(type_str).type_;
          }
          type_cache_[type_str] = type;
        }
        // TODO: Use lookahead to avoid creating the tuple and immediately
        // destroying it here
        restoreContainerTypeTags(data.at(0), type);
        stack_.emplace_back(data.at(0));
      });
    } else {
      TypePtr elem_type = nullptr;
      if (class_name == "build_intlist") {
        elem_type = IntType::get();
      } else if (class_name == "build_tensorlist") {
        elem_type = TensorType::get();
      } else if (class_name == "build_doublelist") {
        elem_type = FloatType::get();
      } else if (class_name == "build_boollist") {
        elem_type = BoolType::get();
      } else {
        AT_ERROR("Unknown pickler class id ", class_name);
      }
      // Unpickle a list specialization (e.g. List[Tensor], List[int], ...)
      globals_.emplace_back([this, elem_type] {
        // Pop reduce arg off the stack
        auto data = stack_.back().toTuple()->elements().at(0).toList();
        stack_.pop_back();
        data.unsafeSetElementType(elem_type);
        stack_.emplace_back(std::move(data));
      });
    }
  } else if (
      module_name == "torch._utils" &&
      (class_name == "_rebuild_tensor_v2" ||
       class_name == "_rebuild_qtensor")) {
    // Unpickle a tensor
    bool quantized = class_name == "_rebuild_qtensor";
    rebuildTensor(quantized);
  } else if (module_name == "collections" && class_name == "OrderedDict") {
    // collections.OrderedDict is used in tensor serialization for a tensor's
    // backward hooks (but they are not actually saved with this Pickler)
    globals_.emplace_back([this] {
      // drop the Tuple that was argument to OrderedDict, and replace it
      // with None OrderedDicts only appear in tensor deserialization and
      // their value is never used
      stack_.back() = IValue();
    });
  } else if (module_name == "torch" && class_name == "device") {
    globals_.emplace_back([this] {
      auto device_string = stack_.back().toTuple()->elements().at(0);
      stack_.pop_back();
      stack_.emplace_back(c10::Device(device_string.toStringRef()));
    });
    stack_.emplace_back(int64_t(globals_.size() - 1));
    return;
  } else if (module_name == "torch.distributed.rpc" && class_name == "rref") {
#ifdef USE_RPC
    return rebuildRRef();
#else
    TORCH_INTERNAL_ASSERT(
        false,
        "RRef unpickling is only supported with the distributed package");
#endif
  } else if (module_name == "torch") {
    // Try to manually resolve several global enums
    // NOTE: this does not put a global into the global table,
    // like the other branches here because no REDUCE or BUILD will
    // be called on this value. Instead, we just put it on the stack
    // and return early
    c10::optional<c10::ScalarType> scalar_type;
#define CHECK_SCALAR(_, name)          \
  if (class_name == #name "Storage") { \
    scalar_type = c10::k##name;        \
  }
    AT_FORALL_SCALAR_TYPES_WITH_COMPLEX_AND_QINTS(CHECK_SCALAR)
#undef CHECK_SCALAR
    if (scalar_type.has_value()) {
      stack_.emplace_back(int64_t(*scalar_type));
      return;
    }

    c10::optional<at::QScheme> qscheme;
    for (int i = 0; i < at::COMPILE_TIME_NUM_QSCHEMES; ++i) {
      if (class_name == toString(static_cast<at::QScheme>(i))) {
        qscheme = static_cast<at::QScheme>(i);
      }
    }
    if (qscheme.has_value()) {
      stack_.emplace_back(int64_t(*qscheme));
      return;
    }
    TORCH_CHECK(
        false,
        "Unpickler found unknown torch global, 'torch.",
        class_name,
        "'");
  } else {
    AT_ASSERT(type_resolver_);
    at::StrongTypePtr type =
        type_resolver_(c10::QualifiedName(module_name, class_name));
    if (auto enum_type = type.type_->cast<c10::EnumType>()) {
      globals_.emplace_back([this, enum_type] {
        auto val = stack_.back();
        stack_.pop_back();
        for (const auto& p : enum_type->enumNamesValues()) {
          if (p.second == val) {
            auto enum_holder = c10::make_intrusive<at::ivalue::EnumHolder>(
                enum_type, p.first, p.second);
            stack_.emplace_back(std::move(enum_holder));
            return;
          }
        }
      });
    } else {
      // Otherwise, global is a class/object type.
      globals_.emplace_back([this, type] {
        auto val = stack_.back();
        stack_.pop_back();
        auto obj = obj_loader_(type, val);
        stack_.emplace_back(std::move(obj));
      });
    }
  }
  stack_.emplace_back(int64_t(globals_.size() - 1));
}

void Unpickler::rebuildTensor(bool quantized) {
  globals_.emplace_back([this, quantized] {
    auto tup = pop(stack_).toTuple();
    const auto& elements = tup->elements();
    size_t idx = 0;
    auto& storage_tensor = elements.at(idx++).toTensor();
    int64_t storage_offset = elements.at(idx++).toInt();
    std::vector<int64_t> size = tupleToIntList(elements.at(idx++));
    std::vector<int64_t> stride = tupleToIntList(elements.at(idx++));
    at::Tensor result;
    if (quantized) {
      auto qparams_tuple = elements.at(idx++).toTuple();
      const auto& qparams = qparams_tuple->elements();
      auto qscheme = static_cast<at::QScheme>(qparams.at(0).toInt());
      switch (qscheme) {
        case at::kPerTensorAffine: {
          double q_scale = qparams.at(1).toDouble();
          int64_t q_zero_point = qparams.at(2).toInt();
          result = at::_empty_affine_quantized(
              {0}, storage_tensor.options(), q_scale, q_zero_point);
        } break;
        case at::kPerChannelAffineFloatQParams:
        case at::kPerChannelAffine: {
          const auto& scales = qparams.at(1).toTensor();
          const auto& zero_points = qparams.at(2).toTensor();
          int64_t axis = qparams.at(3).toInt();
          result = at::_empty_per_channel_affine_quantized(
              {0}, scales, zero_points, axis, storage_tensor.options());
        } break;
        default:
          TORCH_CHECK(
              false,
              "Unsupported tensor quantization type in serialization ",
              toString(qscheme));
          break;
      }
    } else {
      result = at::empty({0}, storage_tensor.options());
    }
    bool requires_grad = elements.at(idx).toBool();
    // elements[idx++] is empty backwards hooks
    at::TensorImpl* impl = result.unsafeGetTensorImpl();
    impl->set_storage_keep_dtype(storage_tensor.storage());
    impl->set_storage_offset(storage_offset);
    impl->set_sizes_and_strides(size, stride);
    result = autograd::make_variable(result, requires_grad);
    stack_.emplace_back(std::move(result));
  });
}

#ifdef USE_RPC
void Unpickler::rebuildRRef() {
  globals_.emplace_back([this] {
    // It is the same as how rref is unpickled in python,
    // see PyRRef::unpickle
    auto args = stack_.back().toTuple()->elements();
    stack_.pop_back();
    TORCH_INTERNAL_ASSERT(
        args.size() == distributed::rpc::RFD_TUPLE_SIZE,
        "Pickled RRefForkData must contain 7 numbers.");
    auto ownerId =
        static_cast<int16_t>(args.at(distributed::rpc::OWNER_IDX).toInt());
    // const reference will extend the lifetime of the temporary variable
    const auto& rrefId = distributed::rpc::RRefId(
        static_cast<int16_t>(args.at(distributed::rpc::RREFID_ON_IDX).toInt()),
        static_cast<int64_t>(args.at(distributed::rpc::RREFID_ID_IDX).toInt()));
    const auto& forkId = distributed::rpc::RRefId(
        static_cast<int16_t>(args.at(distributed::rpc::FORKID_ON_IDX).toInt()),
        static_cast<int64_t>(args.at(distributed::rpc::FORKID_ID_IDX).toInt()));
    auto parent =
        static_cast<int16_t>(args.at(distributed::rpc::PARENT_IDX).toInt());
    const auto& typeStr = static_cast<std::string>(
        args.at(distributed::rpc::TYPE_IDX).toStringRef());
    auto rrefForkData = distributed::rpc::RRefForkData(
        ownerId, rrefId, forkId, parent, typeStr);
    auto& ctx = distributed::rpc::RRefContext::getInstance();
    c10::intrusive_ptr<distributed::rpc::RRef> rref;
    TORCH_INTERNAL_ASSERT(
        type_resolver_ != nullptr, "type_resolver_ is nullptr.");
    at::StrongTypePtr type = type_resolver_(c10::QualifiedName(typeStr));
    rref = ctx.getOrCreateRRef(rrefForkData, type.type_);
    ctx.notifyOwnerAndParentOfFork(
        rrefForkData.forkId_, rrefForkData.parent_, rref);
    stack_.emplace_back(
        c10::static_intrusive_pointer_cast<c10::RRefInterface>(rref));
  });
  stack_.emplace_back(int64_t(globals_.size() - 1));
  return;
}
#endif

void Unpickler::readSlowWithBuffer(char* dest, size_t sz) {
  // First, read any partial from buffer (may be 0).
  // We explicitly assume that sz > buffer_remaining_,
  // and that sz is never bigger than buffer_.size().
  AT_ASSERT(sz > buffer_remaining_);
  const size_t from_old_buf = buffer_remaining_;
  if (from_old_buf != 0) {
    memcpy(dest, buffer_.data() + buffer_pos_, from_old_buf);
  }
  const size_t needed = sz - from_old_buf;
  // Full read into the buffer. The calls here all explicitly
  // assume that one buffer will be enough for any sz.
  AT_ASSERT(sz <= buffer_.size());
  buffer_remaining_ = reader_(buffer_.data(), buffer_.size());
  if (buffer_remaining_ < needed) {
    AT_ERROR("Unexpected end of pickler archive.");
  }
  memcpy(dest + from_old_buf, buffer_.data(), needed);
  buffer_pos_ = needed; // assignment (0'ed from read)
  buffer_remaining_ -= needed;
}

// Read a number of bytes from the input stream
std::string Unpickler::readBytes(size_t length) {
  std::string data;
  static const size_t kSmallString = 64;
  if (length <= buffer_remaining_) {
    // Fast-path: entirely in buffer.
    data.assign(buffer_.data() + buffer_pos_, length);
    buffer_pos_ += length;
    buffer_remaining_ -= length;
  } else if (length <= kSmallString) {
    // If the string is smallish, do a full buffer read,
    // and read out of that buffer.
    data.resize(length);
    readSlowWithBuffer(&data[0], length);
  } else {
    // Otherwise, for larger strings, read what we can from
    // the buffer, and then read directly to the destination.
    const size_t from_old_buf = buffer_remaining_;
    if (from_old_buf != 0) {
      data.reserve(length);
      data.append(buffer_.data() + buffer_pos_, from_old_buf);
    }
    data.resize(length);
    const size_t needed = length - from_old_buf;
    size_t nread = reader_(&data[from_old_buf], needed);
    if (nread != needed) {
      AT_ERROR("Unexpected end of pickler archive.");
    }
    buffer_remaining_ = 0;
    // buffer_pos_ has no meaning with buffer_remaining_ == 0.
  }
  return data;
}

// Pop all the list items off of the stack and append them to the list at
// the corresponding MARK
void Unpickler::readList(IValue list_ivalue) {
  size_t start = marks_.back();
  marks_.pop_back();
  auto num_elements = stack_.size() - start;
  auto elements = at::ArrayRef<IValue>(stack_).slice(start);
  if (list_ivalue.isIntList()) {
    auto list = std::move(list_ivalue).toIntList();
    list.reserve(num_elements);
    for (const auto& elem : elements) {
      list.emplace_back(elem.toInt());
    }
  } else if (list_ivalue.isTensorList()) {
    auto list = std::move(list_ivalue).toTensorList();
    list.reserve(num_elements);
    for (const auto& elem : elements) {
      list.emplace_back(elem.toTensor());
    }
  } else if (list_ivalue.isDoubleList()) {
    auto list = std::move(list_ivalue).toDoubleList();
    list.reserve(num_elements);
    for (const auto& elem : elements) {
      list.emplace_back(elem.toDouble());
    }
  } else if (list_ivalue.isBoolList()) {
    auto list = std::move(list_ivalue).toBoolList();
    list.reserve(num_elements);
    for (const auto& elem : elements) {
      list.push_back(elem.toBool());
    }
  } else if (list_ivalue.isList()) {
    auto list = std::move(list_ivalue).toList();
    list.reserve(num_elements);
    for (const auto& elem : elements) {
      list.emplace_back(elem);
    }
  } else {
    AT_ERROR("Unknown IValue list kind: ", list_ivalue.tagKind());
  }

  stack_.erase(stack_.begin() + start, stack_.end());
}

inline bool is_valid_python_id_char(char c) {
  return c == '_' || c == '.' || (c >= '0' && c <= '9') ||
      (c >= 'a' && c <= 'z') || (c >= 'A' && c <= 'Z');
}

// Read a newline terminated string
std::string Unpickler::readString() {
  std::string ss;
  while (true) {
    char c = read<char>();
    if (c == '\n') {
      break;
    }
    ss.push_back(c);

    // Simple check just in case there is no terminating '\n'
    TORCH_CHECK(
        is_valid_python_id_char(c),
        "Found character '",
        int(uint8_t(c)),
        "' in string, ",
        "strings must be qualified Python identifiers");
  }
  return ss;
}

} // namespace jit
} // namespace torch<|MERGE_RESOLUTION|>--- conflicted
+++ resolved
@@ -80,12 +80,8 @@
       case AnyEnumType::Kind:
         // no op, there is nothing to tag
         break;
-<<<<<<< HEAD
-      // TODO(@anjali411): Implement serialization/deserialization for complex numbers
-=======
       // TODO(@anjali411): Implement serialization/deserialization for complex
       // numbers
->>>>>>> 233e4ebd
       case ComplexDoubleType::Kind:
       case EnumType::Kind:
         // TODO(gmagogsfm): Implement serialization/deserialization of Enum.
