--- conflicted
+++ resolved
@@ -99,17 +99,8 @@
     def get_output_nodes(self) -> List[Node]:
         """Output nodes are the nodes that without any user inside this partition."""
         output_nodes: List[Node] = []
-<<<<<<< HEAD
-        nodes = list(self.nodes)
-        indices = {n: i for i, n in enumerate(nodes)}
-        for node in self.nodes:
-            index = indices[node]
-            user_indexes = GraphManipulation.get_all_users_of(self.graph_module, index)
-            user_nodes = {nodes[i] for i in user_indexes}
-=======
         nodes_set = set(self.nodes)
         for node in self.nodes:
->>>>>>> 4cca291e
             # check if user nodes has an intersection with self.nodes
             if not nodes_set.intersection(node.users):
                 output_nodes.append(node)
