--- conflicted
+++ resolved
@@ -24,10 +24,7 @@
   std::vector<uint32_t, AlignedAllocator<uint32_t, 16>> row_values;
   std::vector<uint8_t, AlignedAllocator<uint8_t, 16>> values;
   uint32_t col_block_size;
-<<<<<<< HEAD
   uint32_t row_block_size;
-=======
->>>>>>> 8859b130
   void print() {
     std::cout << "row block size:" << row_block_size << std::endl;
     std::cout << "col block size:" << col_block_size << std::endl;
