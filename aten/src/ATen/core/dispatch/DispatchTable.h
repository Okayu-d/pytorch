--- conflicted
+++ resolved
@@ -50,17 +50,12 @@
     // they are never called. These, however, register kernels for
     // VariableTensorId.
     // TODO Stop generating those kernels and re-enable this assertion here.
-<<<<<<< HEAD
-    //TORCH_CHECK(dispatchKeyExtractor_.is_valid_, "Tried to register a kernel with dispatch key ", toString(dispatchKey), " for operator ", operatorName_, " that doesn't have tensor arguments.");
     auto emplaced = kernels_.emplace(dispatchKey, kernel);
     if (!emplaced.second) {
       // Element already existed. Overwrite it.
       emplaced.first->second = kernel;
       TORCH_WARN("Registered a kernel for operator ", operatorName_," with dispatch key ", toString(dispatchKey), " that overwrote a previously registered kernel with the same dispatch key for the same operator.");
     }
-=======
-    kernels_.set(dispatch_key, kernel, operator_name_);
->>>>>>> 88ff0552
   }
 
   /**
@@ -94,7 +89,6 @@
     catchallKernel_ = c10::nullopt;
   }
 
-<<<<<<< HEAD
   bool isEmpty() const {
    return !catchallKernel_.has_value() && kernels_.size() == 0;
   }
@@ -117,92 +111,6 @@
     }
     str << "]";
     return str.str();
-=======
-  /**
-   * Perform a dynamic dispatch on this table and find the kernel to call
-   * for the given arguments.
-   *
-   * @param stack Stack with arguments to invoke the kernel function with
-   * @return Kernel function pointing to the right kernel for the given arguments.
-   */
-   const KernelFunction& lookupBoxed(const Stack* stack) const {
-     return lookup_([&] () -> c10::optional<TensorTypeId> {
-       return dispatch_strategy_.get_dispatch_key_boxed(stack);
-     });
-   }
-
-   /**
-    * Perform a dynamic dispatch on this table and find the kernel to call
-    * for the given arguments.
-    *
-    * @param args Arguments to invoke the kernel function with
-    * @return Kernel function pointing to the right kernel for the given arguments.
-    */
-   template<class... Args>
-   const KernelFunction& lookupUnboxed(const Args&... args) const {
-     std::cout << "lookupUnboxed: " << operator_name_ << std::endl;
-     return lookup_([&] () -> c10::optional<TensorTypeId> {
-       return dispatch_strategy_.get_dispatch_key_unboxed<Args...>(args...);
-     });
-   }
-
-   bool isEmpty() const {
-     return !catchall_kernel_.has_value() && kernels_.size() == 0;
-   }
-
-   std::string listAllDispatchKeys() const {
-     std::string result = kernels_.list_all_dispatch_keys();
-     if (catchall_kernel_.has_value()) {
-       result += ", CATCH-ALL";
-     }
-     return result;
-   }
-
-private:
-  struct DispatchStrategy final {
-    // this is caching the index so we don't have to parse the schema inputs
-    // again and again for each dispatcher lookup.
-    // num_args_ is allowed to be zero; that just means you must do the
-    // fallthrough
-    // TODO: a potential optimization is to store a bitfield of arg locations,
-    size_t num_args_;
-
-    c10::optional<TensorTypeId> get_dispatch_key_boxed(const Stack* stack) const {
-      // TODO Unboxed dispatch supports TensorOptions (i.e. ScalarType/Device/Layout) arguments
-      //      but boxed doesn't yet. These should be aligned and do the same thing.
-      TensorTypeSet ts;
-      for (const auto& ivalue : torch::jit::last(*stack, num_args_)) {
-        if (C10_LIKELY(ivalue.isTensor())) {
-          // NB: Take care not to introduce a refcount bump (there's
-          // no safe toTensorRef method, alas)
-          ts = ts | ivalue.unsafeToTensorImpl()->type_set();
-        } else if (C10_UNLIKELY(ivalue.isTensorList())) {
-          for (const auto& tensor : ivalue.toTensorListRef()) {
-            ts = ts | tensor.type_set();
-          }
-        }
-      }
-      if (ts.empty()) {
-        return c10::nullopt;
-      }
-      // TODO: Don't use legacy extractor; blocked on c10 understanding
-      // variable
-      return c10::legacyExtractTypeId(ts);
-    }
-
-    template<class... Args>
-    c10::optional<TensorTypeId> get_dispatch_key_unboxed(const Args&... args) const {
-      auto type_set = detail::multi_dispatch_tensor_type_set(args...);
-      if (type_set.empty()) {
-        return c10::nullopt;
-      }
-      return impl::dispatchTypeId(type_set);
-    }
-  };
-
-  static DispatchStrategy get_dispatch_strategy_(const FunctionSchema& schema) {
-    return {schema.arguments().size()};
->>>>>>> 88ff0552
   }
 
   const KernelFunction* lookup(TensorTypeId dispatchKey) const {
